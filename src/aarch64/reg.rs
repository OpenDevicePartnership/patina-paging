--- conflicted
+++ resolved
@@ -360,7 +360,6 @@
     }
 
     #[cfg(all(not(test), target_arch = "aarch64"))]
-<<<<<<< HEAD
     {
         let mut addr = page;
         for _ in 0..256 {
@@ -372,19 +371,4 @@
             );
         }
     }
-=======
-    unsafe {
-        asm!(
-            "mov x0, {}",               // Address of the page
-            "mov x1, #0",               // Zero value
-            "mov x2, #256",             // 256 iterations of 16 bytes each
-            "1:",
-            "stp x1, x1, [x0], #16",    // Store 0 to the next 16 bytes of the page
-            "subs x2, x2, #1",          // Decrement the counter
-            "bne 1b",                   // Loop back if we haven't done 256 iterations
-            in(reg) page,
-            options(nostack, preserves_flags)
-        )
-    };
->>>>>>> 15d4a5a4
 }